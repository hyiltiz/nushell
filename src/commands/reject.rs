--- conflicted
+++ resolved
@@ -2,7 +2,6 @@
 use crate::object::base::reject_fields;
 use crate::prelude::*;
 
-<<<<<<< HEAD
 pub fn reject(args: CommandArgs, registry: &CommandRegistry) -> Result<OutputStream, ShellError> {
     let name_span = args.name_span();
     let args = args.evaluate_once(registry)?;
@@ -11,12 +10,7 @@
     let (input, args) = args.parts();
 
     if len == 0 {
-        return Err(ShellError::maybe_labeled_error(
-=======
-pub fn reject(args: CommandArgs) -> Result<OutputStream, ShellError> {
-    if args.len() == 0 {
         return Err(ShellError::labeled_error(
->>>>>>> 600f0f3a
             "Reject requires fields",
             "needs parameter",
             span,
@@ -32,18 +26,9 @@
 
     let fields = fields?;
 
-<<<<<<< HEAD
-    let stream = input.values.map(move |item| {
-        reject_fields(&item, &fields, item.span)
-            .into_spanned_value()
-            .spanned(name_span)
-    });
-=======
-    let stream = args
-        .input
+    let stream = input
         .values
         .map(move |item| reject_fields(&item, &fields, item.tag()).into_tagged_value());
->>>>>>> 600f0f3a
 
     Ok(stream.from_input_stream())
 }